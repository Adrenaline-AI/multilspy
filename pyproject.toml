--- conflicted
+++ resolved
@@ -5,11 +5,7 @@
 
 [project]
 name = "multilspy"
-<<<<<<< HEAD
-version = "0.0.2"
-=======
 version = "0.0.3"
->>>>>>> 3d39a5ed
 authors = [
   { name="Lakshya A Agrawal", email="lakshya.aagrawal@gmail.com" },
 ]
